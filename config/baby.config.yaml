# Configuration File for CAMPAREE (v0.3.0)
# This config file is prepared to work with the "baby genome" included with
# the CAMPAREE install. The baby genome and test data are derived from short
# (280KB-1MB) segments of mouse (GRCm38/mm10) chromosomes 1, 2, 3, X, and Y,
# as well as the entire mitochondrial chromosome. The baby genome is provided
# both as an example for the user, and as a diagnostic tool to test the
# CAMPAREE install.
#
# Everything listed below is required, except for those labeled [OPTIONAL].
# To remove optional arguments, they can be commented out by placing a "#"
# at the beginning of the line.

### General attributes for running CAMPAREE
setup:
    # Alpha-numeric ID (including underscores) assigned to the CAMPAREE run.
    # Used to name output directories. If specified on command line with the
    # "-r" argument, it will override the value here.
    run_id: 1

    # [OPTIONAL] Integer value used to see random number generator used in
    # various CAMPAREE steps. Used for reproducibility.
    seed: 100

    # The method used to submit jobs for processing. If specified on command
    # line with the "-m" argument, it will override the value here. Currently
    # supports "serial" (single-core), "lsf" (distributed LSF system), "sge"
    # (distributed SGE system), and "batch" (AWS batch). Case-sensitive.
    # Other modes may be added in later releases.
    scheduler_mode: serial

    # [OPTIONAL] Specify the number of processors and the amount of RAM (in Mb)
    # the scheduler should request by default when submitting jobs. These values
    # are ignored if the scheduler_mode is set to "serial". The values specified
    # here can also be overridden for specific steps in the pipeline that may
    # require more/fewer resources than the default values. See the "steps"
    # sections of this config file for further details.
    default_scheduler_parameters:
        default_num_processors: 1
        default_memory_in_mb: 6000
        # Specify any additional arguments to provide to the scheduler when
        # submitting the job. This will not be needed in most cases and is
        # supported to give advanced users greater control over the submission
        # commands.
        default_submission_args:

    # [OPTIONAL] The maximum number of times a failed job/step will attempt
    # to repeat before the entire CAMPAREE run halts. This must be an integer
    # greater than or equal to 0. A value of 0 for this parameter means
    # CAMPAREE will not attempt to resubmit failed jobs before halting.
    # [DEFAULT: 3]
    # job_resub_limit: 3

### System locations for genome annotation resources used by CAMPAREE
# See www.smartURLdescribingEverything.com for detailed information
# about the organization of the CAMPAREE resources directory.
resources:
    # [OPTIONAL] Path to upper-level directory containing genome sequence,
    # annotation info, and STAR index directory. If not provided, defaults to
    # resources directory contained in the CAMPAREE install directory.
    # directory_path:

    # Alpha-numeric (including underscores and periods) name of organism and
    # genome/annotation version. Used as sub-directory to the resources path.
    species_model: baby_genome.mm10

    # Sub-directory name containing STAR index files This index must be built
    # using a version of STAR compatible with v2.5.2a. Also, the chromosome
    # names used in the index must match those used by the reference FASTA and
    # annotation files below. A compressed copy of the STAR index for the baby
    # genome is packaged with the CAMPAREE install for testing purposes. It must
    # be extracted before CAMPAREE can use it to run on the baby genome data.
    star_genome_index_directory_name: star_index.genome

    # FASTA file containing complete genome sequence. Each chromosome sequence
    # must be on a single line. To generate files in this format from multi-line
    # FASTA files, use the bin/format_reference_files_for_camparee.py utility
    # script. If ends in ".gz", will be treated as a gzipped file.
    reference_genome_filename: baby_genome.mm10.oneline_seqs.fa

    # File containing coordinates for each transcript in the annotation. This
    # file can be built from a GTF using the bin/format_reference_files_for_camparee.py
    # script. Chromosome names in this file must match those used in the reference
    # genome FASTA.
    annotation_filename: baby_genome.mm10.annotation.txt

    # File containing a list of chromosome names and the number of homologous
    # copies for each gender in the species. Chromosome names must match those
    # in the reference genome FASTA and annotation files, but may be a subset.
    # Only the chromosomes specified in this file are used to generate
    # simulated transcripts. See www.smartURLdescribingEverything.com/ploidy
    # for full details on how to create ploidy file, and how it is used. The
    # bin/format_reference_files_for_camparee.py script also has the option to
    # create a starting ploidy file that will need to be edited to account for
    # non-diploid organisms and non-autosomal chromosomes.
    chr_ploidy_filename: baby_genome.mm10.chr_ploidy.txt

### Information concerning input samples
input:
    # Path to directory containing FASTQ files for all samples. Fastq files for
    # the baby genome dataset are packaged in the CAMPAREE install directory.
    fastq_directory_path: test_data/fastq_files/

    ### Optional input files used across all samples
    # While CAMPAREE will infer/phase genetic variants, and estimate various
    # empirical distributions from the input data, users have the option to
    # specify their own versions of these data. This section of the config file
    # is where users direct CAMPAREE to the locations of the files containing
    # pre-computed data/distributions prepared by the user. Each entry below
    # will describe the type and/or format of the file CAMPAREE requires to use
    # the optional input. Specifying these optional inputs may skip associated
    # steps in the CAMPAREE pipeline (e.g. CAMPAREE will not repeat genotype
    # phasing if provided with a phased vcf file). Lastly, as the name of this
    # section implies, all entries here are optional.
    optional_inputs:
        # [OPTIONAL] Path to directory containing BAM files for all samples. Note,
        # BAM files are only read from here. If CAMPAREE performs the alignment,
        # the resulting BAM files are saved to the output directory (specified
        # below).
        #bam_directory_path:
        # [OPTIONAL] VCF file containing phased genotypes for each sample. The
        # sample genotype columns must use the same names as the samples they
        # correspond to (e.g. sample1, sample2, etc.). The format of this input
        # file is not currently checked to make sure it matches beagle output
        # exactly. We plan to add checks of the VCF file's format in future
        # releases of CAMPAREE. Lastly, the VCF file will be treated as
        # gzipped if its name ends with '.gz'.
        #phased_vcf_file:

    ### Per-sample information (input files, attributes)
    data:
        # Alpha-numeric name (including underscores) for each sample. This
        # will be used to name the output directory specific to this sample.
        'Test_Sample_1':
            # Names for the forward and reverse fastq files (order matters).
            # Both forward and reverse must be provided, and they must have
            # been generated using a strand-specific protocol (both of these
            # requirements will be removed in later releases).
            fastq_files:
                - Test_Sample_1.forward.fq.gz
                - Test_Sample_1.reverse.fq.gz
            # Was RNA-seq library was created from a pool of individuals? If so,
            # it is not feasible to infer parental genotypes from variants
            # contained in the RNA-seq data. Setting this to 'True' will skip
            # all variant-calling, phasing, parental genome construction, and
            # allele-specific quantification operations in the CAMPAREE pipeline.
            # Simulated transcripts will effectively be generated from the
            # haploid reference genome.
            pooled: False
            # Gender of the input samples. This will be used in combination with
            # the chromosome ploidy file to determine which chromosomes have
            # homologous pairs, and should therefore show allele-specific
            # expression.  If gender is unknown, the value can be set to 'null'
            # but certain chromosomes will not be included.
            gender: male
            # [OPTIONAL] Number of RNA transcript molecules to simulate for this
            # sample. CAMPAREE will use the default molecule count (specified in
            # the 'output' section of this config file) if no molecule count is
            # provided at the sample level, or if it is overridden in the
            # 'output' section of this config file.
            molecule_count: 10000

            ### Per-sample optional input files
            # This section allows users to provide CAMPAREE with pre-computed
            # empirical distributions and intermediate files specific to
            # individual samples. As with the other optional_inputs section
            # defined above, providing files here may allow CAMPAREE to skip
            # steps in the pipeline for this subject (e.g. CAMPAREE will not
            # repeat genome alignment given an aligned BAM file). Again, all
            # entries in this section are optional.
            optional_inputs:
                # [OPTIONAL] STAR-aligned BAM files generated from the same FASTQ
                # files listed above. Must have been aligned using the
                # '--outSAMtype BAM SortedByCoordinate' option (or some other means
                # to sort alignments by chromosome coordinates).
                #bam_file:
                # [OPTIONAL] Tab-delimited text file describing the per-transcript
                # distribution of intronic reads. This file is normally created
                # by the CAMPAREE IntronQuantificationStep and provides an
                # empirical estimate of intronic signal.
                #intron_quant:
                # [OPTIONAL] Tab-delimited text file describing gene-level
                # distribution of reads. This file is normally created by the
                # CAMPAREE TranscriptGeneQuantificationStep and provides an
                # empirical estimate of gene signal. Note, providing this file
                # will only skip the associated steps in the pipeline if the
                # 'psi_quant' file (see below) is also provided, since these are
                # both generated by the same steps in the pipeline.
                #gene_quant:
                # [OPTIONAL] Tab-delimited text file describing the distribution
                # of PSI (percent splicing included) values across all transcripts.
                # PSI values are the percentage of reads from a gene that originate
                # for each transcript associated with that gene. This file is
                # normally created by the CAMPAREE TranscriptGeneQuantificationStep
                # and provides an empirical estimate of alternative splicing.
                # Note, providing this file will only skip the associated steps
                # in the pipeline if the 'gene_quant' file (see above) is also
                # provided, since these are both generated by the same steps in
                # the pipeline.
                #psi_quant:
                # [OPTIONAL] Tab-delimited text file describing the gene-level
                # distribution of reads originating from each parental allele.
                # This file is normally created by the CAMPAREE
                # AllelicImbalanceQuantificationStep.
                #allele_quant:

        'Test_Sample_2':
            fastq_files:
                - Test_Sample_2.forward.fq.gz
                - Test_Sample_2.reverse.fq.gz
            pooled: False
            gender: male
            molecule_count: 10000
            optional_inputs:
                #bam_file:
                #intron_quant:
                #gene_quant:
                #psi_quant:
                #allele_quant:

### Output directory and parameters
output:
    # Path to upper-level directory in which all CAMPAREE output will be saved.
    directory_path: test_data/results/
    # The format of the CAMPAREE molecule output. Should be either 'file' or
    # 'packet'.
    # file: creates a raw text file of the molecules, their source locations on
    #       the parental and reference genomes, and the CIGAR strings mapping the
    #       molecules on the parental and reference genomes.
    # packet: A binary file of molecule information suitable for use by the BEERS2
    #         simulator. This file is currently pickled, but this is likely to
    #         change.
    type: file
    # Simulate the default number of RNA transcript molecules for all samples
    # and ignore the sample-specific molecule counts.
    override_sample_molecule_count: False
    # Number of RNA transcript molecules to simulate for samples where no sample-
    # specific molecule count is provided, or if 'override_sample_molecule_count'
    # is set to 'True'.
    default_molecule_count: 50000
<<<<<<< HEAD
    # [OPTIONAL] When generating molecules, override the default parameters the
    # scheduler uses to submit jobs. When generating transcipts from larger
    # genomes and complex transcriptomes, the molecule maker may require more
    # RAM than the default scheduler parameters. Please note, these values are
    # ignored when the scheduler_mode is set to "serial".
    # scheduler_parameters:
        # For a mammalian-sized genome, 8GB of RAM should be sufficient to
        # generate molecules, in most cases.
        # memory_in_mb: 8000
=======
    # Parameters that control the generated molecules
    parameters:
        # Determine the min and max length of a polyA tail to
        # add to the created molecules. Length is chosen uniformly
        # between the two values.
        min_polyA_tail_length: 50
        max_polyA_tail_length: 250

>>>>>>> 615ed929

### Configuration of individual steps in the CAMPAREE pipeline
# CAMPAREE uses this list to assemble all of its pipeline components. Therefore,
# All steps used in the CAMPAREE pipeline *MUST* be listed here, even if they do
# not require any specialized run parameters. While users may wish to tweak the
# run parameters for the various steps listed below, the names of the steps
# should not be changed or removed. If any of the steps require resources (i.e.
# number of processors/cores, RAM) from the job scheduler that differ from the
# defaults, users may specify these for each step, as needed.
steps:
    # Align FASTQ files to reference genome using STAR v2.5.2a. Output alignments
    # in BAM format, sorted by chromosome coordinate. Note that while this step
    # is skipped if the user provides BAM files, this entry should not be removed
    # from the config file.
    'genome_alignment.GenomeAlignmentStep':
        # [OPTIONAL] Parameters to pass on to STAR for the genome alignment.
        parameters:
            # The number of threads to us when running STAR. Increasing this
            # number may increase the speed of STAR alignments. This value should
            # match the number of processors the scheduler requests when submitting
            # the STAR job. If omitted, STAR uses 1 thread.
            '--runThreadN': 1
            # This is needed if the input FASTQ files are gzipped.
            '--readFilesCommand': zcat
        # [OPTIONAL] For this step, override the default parameters the scheduler
        # uses to submit jobs. STAR alignment is often resource intensive, requiring
        # more resources than the other steps in the CAMPAREE pipeline. These values
        # are ignored if the scheduler_mode is set to "serial".
        scheduler_parameters:
            # STAR support multi-threading to improve alignment speed. This value
            # should match the number given the the '--runThreadN' argument above.
            num_processors: 1
            # For a mammalian-sized genome, STAR requires 30-40 GB of RAM. Adjust
            # this number according to the size of your organism's STAR index.
            # The baby genome is small and requires much less memory.
            memory_in_mb: 4000
    # Index genome-aligned BAM files using pysam.
    'genome_alignment.GenomeBamIndexStep':
    # Quantify intron-mapping reads counts from the genome-aligned BAM. This
    # step requires data generated from a strand-specific, paired-end protocol.
    'intron_quant.IntronQuantificationStep':
        parameters:
            # Read (forward or reverse) used to determine strand of aligned
            # fragment. If set to true, strand information is taken from the
            # forward read. [DEFAULT] If set to false, strand information is
            # taken from the reverse read. The latter is used for dUTP-based
            # protocols, like the Illumina TruSeq Stranded kits.
            forward_read_is_sense: false
            flank_size: 1500
    # Identify variants that differ from the reference genome from the genome-
    # aligned reads. This step is skipped for samples where 'pooled' is set to
    # 'True'.
    'variants_finder.VariantsFinderStep':
         parameters:
             sort_by_entropy: false
             min_threshold: 0.03
    # Merge variants identified in each sample into a single VCF file. This step
    # is skipped for samples where 'pooled' is set to 'True'.
    'variants_compilation.VariantsCompilationStep':
    # Determine phasing for variants identified from the input samples. Note,
    # this step requires at least two input samples to perform phasing. This step
    # is skipped for samples where 'pooled' is set to 'True'.
    'beagle.BeagleStep':
        parameters:
            # Force Beagle to run with a single thread (by default it uses the
            # system's settings to determine the number of threads). This avoids
            # memory allocation errors arising from conflicts with glibc, java,
            # and multiple threads on some SGE systems.
            nthreads: 1
    # Build parental genome sequences based on the variants identified from the
    # input samples. This step is skipped for samples where 'pooled' is set to
    # 'True'.
    'genome_builder.GenomeBuilderStep':
        parameters:
            # If set to 'True', no INDEL variants are used to construct the
            # parental genomes. [DEFAULT] If set to 'False', INDEL variants
            # identified from the input data are used to construct parental
            # genomes.
            ignore_indels: false
            # If set to 'True', no SNP variants are used to construct the
            # parental genomes. [DEFAULT] if set to 'True', SNP variants
            # identified from the input data are used to construct parental
            # genomes.
            ignore_snps: false
    # Update transcript annotation coordinates to reflect changes made when
    # constructing each parental genome sequence.
    'update_annotation_for_genome.UpdateAnnotationForGenomeStep':
    # Prepare transcriptome sequence given a parental genome sequence and the
    # associated annotation.
    'transcriptome_fasta_preparation.TranscriptomeFastaPreparationStep':
    # Build kallisto (v0.45.0) transcriptome index from a transcriptome sequence.
    'kallisto.KallistoIndexStep':
    # Use kallisto (v0.45.0) to generate transcript-level quantification for the
    # parental transcriptome from the input FASTQ files.
    'kallisto.KallistoQuantStep':
    # Build Bowtie2 (v2.3.4.3) transcriptome index from a transcriptome sequence.
    'bowtie2.Bowtie2IndexStep':
        parameters:
            # [OPTIONAL] Number of CPU threads to use when running bowtie2 to
            # build transcriptome indexes. This value should match the number of
            # processors requested in the scheduler parameters below. [DEFAULT: 1]
            num_bowtie_threads: 1
        # [OPTIONAL] The bowtie2 steps can be memory intensive and tend to
        # require additional RAM and processor resources. The baby genome is
        # relatively small and does not need to override the default scheduler
        # parameters. These entries are kept here as an example.
        scheduler_parameters:
            # This value should match the number given to the 'num_bowtie_threads'
            # parameter above.
            num_processors: 1
            # The baby genome is small and does not require much memory.
            memory_in_mb: 4000
    # Align FASTQ files to a parental transcriptome using Bowtie2 (v2.3.4.3).
    'bowtie2.Bowtie2AlignStep':
        parameters:
            # [OPTIONAL] Number of CPU threads to use when running bowtie2
            # transcriptome alignments. This value should match the number of
            # processors requested in the scheduler parameters below. [DEFAULT: 1]
            num_bowtie_threads: 1
        # [OPTIONAL] The bowtie2 steps can be memory intensive and tend to
        # require additional RAM and processor resources. The baby genome is
        # relatively small and does not need to override the default scheduler
        # parameters. These entries are kept here as an example.
        scheduler_parameters:
            # This value should match the number given to the 'num_bowtie_threads'
            # parameter above.
            num_processors: 1
            # The baby genome is small and does not require much memory.
            memory_in_mb: 4000
    # Generate gene, transcript, and PSI value distributions from the kallisto
    # quantification results of both parental genomes/transcriptomes.
    'transcript_gene_quant.TranscriptGeneQuantificationStep':
    # Generate distribution of allelic imbalance from the Bowtie2 transcriptome
    # alignments to both parental genomes/transcriptomes. This step also uses
    # the reference genome alignments generated by the GenomeAlignmentStep, or
    # provided by the user.
    'allelic_imbalance_quant.AllelicImbalanceQuantificationStep':<|MERGE_RESOLUTION|>--- conflicted
+++ resolved
@@ -237,7 +237,13 @@
     # specific molecule count is provided, or if 'override_sample_molecule_count'
     # is set to 'True'.
     default_molecule_count: 50000
-<<<<<<< HEAD
+    # Parameters that control the generated molecules
+    parameters:
+        # Determine the min and max length of a polyA tail to
+        # add to the created molecules. Length is chosen uniformly
+        # between the two values.
+        min_polyA_tail_length: 50
+        max_polyA_tail_length: 250
     # [OPTIONAL] When generating molecules, override the default parameters the
     # scheduler uses to submit jobs. When generating transcipts from larger
     # genomes and complex transcriptomes, the molecule maker may require more
@@ -247,16 +253,8 @@
         # For a mammalian-sized genome, 8GB of RAM should be sufficient to
         # generate molecules, in most cases.
         # memory_in_mb: 8000
-=======
-    # Parameters that control the generated molecules
-    parameters:
-        # Determine the min and max length of a polyA tail to
-        # add to the created molecules. Length is chosen uniformly
-        # between the two values.
-        min_polyA_tail_length: 50
-        max_polyA_tail_length: 250
-
->>>>>>> 615ed929
+    
+
 
 ### Configuration of individual steps in the CAMPAREE pipeline
 # CAMPAREE uses this list to assemble all of its pipeline components. Therefore,
